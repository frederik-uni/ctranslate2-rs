// build.rs
//
// Copyright (c) 2023-2025 Junpei Kawamoto
//
// This software is released under the MIT License.
//
// http://opensource.org/licenses/mit-license.php

use std::env;
use std::fs::File;
use std::path::{Path, PathBuf};

use cmake::Config;
use flate2::Compression;
use tar::Builder;
use walkdir::WalkDir;

#[cfg(not(target_os = "windows"))]
const PATH_SEPARATOR: char = ':';

#[cfg(target_os = "windows")]
const PATH_SEPARATOR: char = ';';

fn add_search_paths(key: &str) {
    println!("cargo:rerun-if-env-changed={}", key);
    if let Ok(library_path) = env::var(key) {
        library_path
            .split(PATH_SEPARATOR)
            .filter(|v| !v.is_empty())
            .for_each(|v| {
                println!("cargo:rustc-link-search={}", v);
            });
    }
}

fn download(url: &str, out: &Path) -> u16 {
    let response = ureq::get(url).call().expect("Failed to send request");
    let status = response.status().as_u16();

    if response.status() != 200 {
        return status;
    }

    let mut body = response.into_body();
    let reader = body.as_reader();

    let mut gz = flate2::read::GzDecoder::new(reader);

    let mut archive = tar::Archive::new(&mut gz);
    archive.unpack(&out).expect("Failed to extract archive");
    status
}

fn build_dnnl() {
    let out_dir = if let Ok(dir) = env::var("CARGO_TARGET_DIR") {
        PathBuf::from(dir)
    } else {
        let manifest_dir = env::var("CARGO_MANIFEST_DIR").unwrap();
        PathBuf::from(manifest_dir).join("target")
    }
    .join("dnnl");
    let dnnl_version = "3.1.1";
    let dnnl_archive = format!("v{}.tar.gz", dnnl_version);
    let dnnl_url = format!(
        "https://github.com/oneapi-src/oneDNN/archive/refs/tags/{}",
        dnnl_archive
    );

    let source_dir = out_dir.join(format!("oneDNN-{}", dnnl_version));

    if !source_dir.exists() {
        if download(&dnnl_url, &out_dir) != 200 {
            panic!("Failed to download oneDNN");
        }
    }

    let dst = Config::new(source_dir)
        .define("ONEDNN_LIBRARY_TYPE", "STATIC")
        .define("ONEDNN_BUILD_EXAMPLES", "OFF")
        .define("ONEDNN_BUILD_TESTS", "OFF")
        .define("ONEDNN_ENABLE_WORKLOAD", "INFERENCE")
        .define("ONEDNN_ENABLE_PRIMITIVE", "CONVOLUTION;REORDER")
        .define("ONEDNN_BUILD_GRAPH", "OFF")
        .build();
    println!("cargo:rustc-link-search=native={}/lib", dst.display());
    println!("cargo:rustc-link-lib=static=dnnl");
    println!("cargo:include={}/include", dst.display());
}

#[derive(Debug, Eq, PartialEq, Copy, Clone)]
enum Os {
    Win,
    Mac,
    Linux,
    Unknown,
}

fn load_vendor(os: Os, aarch64: bool) -> Option<PathBuf> {
    let url = format!(
        "https://github.com/frederik-uni/ctranslate2-rs/releases/download/ctranslate2-05.08.2025/{}-{}.tar.gz",
        match os {
            Os::Win => "windows",
            Os::Mac => "macos",
            Os::Linux => "linux",
            Os::Unknown => return None,
        },
        match aarch64 {
            true => "arm64",
            false => "x86_64",
        }
    );
    let out_dir = PathBuf::from(env::var("OUT_DIR").unwrap());
    let out_dir = out_dir
        .parent()
        .unwrap()
        .parent()
        .unwrap()
        .parent()
        .unwrap()
        .join("ctranslate2-vendor");
    let dyn_dir = out_dir.join("dyn");

    println!("cargo:rustc-link-search=native={}", dyn_dir.display());
    if download(&url, &out_dir) != 200 {
        return None;
    }
    match (os, aarch64) {
        (Os::Win, false) => {
            println!("cargo:rustc-link-lib=iomp5md");
            Some(out_dir.to_path_buf())
        }
        (Os::Mac, true) => {
            println!("cargo:rustc-link-lib=framework=Accelerate");
            Some(out_dir.to_path_buf())
        }
        (Os::Linux, true) => {
            println!("cargo:rustc-link-lib=gomp");
            Some(out_dir.to_path_buf())
        }
        (Os::Mac, false) => {
            println!("cargo:rustc-link-lib=iomp5");
            Some(out_dir.to_path_buf())
        }
        (Os::Linux, false) => {
            println!("cargo:rustc-link-lib=cudnn");
            println!("cargo:rustc-link-lib=gomp");
            Some(out_dir.to_path_buf())
        }
        _ => None,
    }
}

fn main() {
    println!("cargo:rerun-if-changed=build.rs");
    println!("cargo:rerun-if-changed=src/sys");
    println!("cargo:rerun-if-changed=include");
    println!("cargo:rerun-if-changed=CTranslate2");
    let mut found = None;
    let aarch64 = cfg!(target_arch = "aarch64");
    let os = if cfg!(target_os = "windows") {
        Os::Win
    } else if cfg!(target_os = "macos") {
        Os::Mac
    } else if cfg!(target_os = "linux") {
        Os::Linux
    } else {
        Os::Unknown
    };
    if cfg!(feature = "vendored") {
        found = load_vendor(os, aarch64);
    }
    let lib_path = if found.is_none() {
        add_search_paths("LIBRARY_PATH");
        add_search_paths("CMAKE_LIBRARY_PATH");

        let mut cmake = Config::new("CTranslate2");
        let mut cuda = cfg!(feature = "cuda");
        let mut cudnn = cfg!(feature = "cudnn");
        let mut cuda_dynamic_loading = cfg!(feature = "cuda-dynamic-loading");
        let mut mkl = cfg!(feature = "mkl");
        let mut openblas = cfg!(feature = "openblas");
        let mut ruy = cfg!(feature = "ruy");
        let mut accelarate = cfg!(feature = "accelerate");
        let mut tensor_parallel = cfg!(feature = "tensor-parallel");
        let mut dnnl = cfg!(feature = "dnnl");
        let mut openmp_comp = cfg!(feature = "openmp-runtime-comp");
        let mut openmp_intel = cfg!(feature = "openmp-runtime-intel");
        let mut msse4_1 = cfg!(feature = "msse4_1");
        if !openmp_intel && !openmp_comp && dnnl {
            if os == Os::Linux {
                openmp_comp = true;
            }
        }
        let flash_attention = cfg!(feature = "flash-attention");
        if cfg!(feature = "os-defaults") {
            match (os, aarch64) {
                (Os::Win, false) => {
                    openmp_intel = false;
                    openmp_comp = false;
                    dnnl = true;
                    cuda = true;
                    cudnn = true;
                    cuda_dynamic_loading = true;
                    mkl = true;
                    ruy = false;
                    accelarate = false;
                    openblas = false;
                }
                (Os::Mac, true) => {
                    openmp_intel = false;
                    openmp_comp = false;
                    dnnl = false;
                    mkl = false;
                    cuda = false;
                    cudnn = false;
                    cuda_dynamic_loading = false;
                    ruy = true;
                    accelarate = true;
                    openblas = false;
                }
                (Os::Mac, false) => {
                    openmp_intel = true;
                    openmp_comp = false;
                    dnnl = true;
                    mkl = true;
                    cuda = false;
                    cudnn = false;
                    cuda_dynamic_loading = false;
                    ruy = false;
                    accelarate = false;
                    openblas = false;
                }
                (Os::Linux, true) => {
                    openmp_intel = false;
                    openmp_comp = true;
                    dnnl = false;
                    mkl = false;
                    cuda = false;
                    cudnn = false;
                    cuda_dynamic_loading = false;
                    ruy = true;
                    accelarate = false;
                    openblas = true;
                }
                (Os::Linux, false) => {
                    openmp_intel = false;
                    openmp_comp = true;
                    dnnl = true;
                    mkl = true;
                    cuda = true;
                    cudnn = true;
                    cuda_dynamic_loading = true;
                    ruy = false;
                    accelarate = false;
                    openblas = false;

                    tensor_parallel = true;
                    msse4_1 = true;
                }
                _ => {}
            }
        }
        cmake
            .define("BUILD_CLI", "OFF")
            .define("BUILD_SHARED_LIBS", "OFF")
            .define("WITH_MKL", "OFF")
            .define("OPENMP_RUNTIME", "NONE")
            .define("CMAKE_POLICY_VERSION_MINIMUM", "3.5");
        if os == Os::Win {
            let rustflags = env::var("CARGO_ENCODED_RUSTFLAGS").unwrap_or_default();
            if !rustflags.contains("target-feature=+crt-static") {
                println!("cargo:warning=For Windows compilation, set `RUSTFLAGS=-C target-feature=+crt-static`.");
            }

            println!("cargo::rustc-link-arg=/FORCE:MULTIPLE");
            cmake.profile("Release").cxxflag("/EHsc").static_crt(true);
        }

        if cuda {
            let cuda = cuda_root().expect("CUDA_TOOLKIT_ROOT_DIR is not specified");
            cmake.define("WITH_CUDA", "ON");
            cmake.define("CUDA_TOOLKIT_ROOT_DIR", &cuda);
            cmake.define("CUDA_ARCH_LIST", "Common");
            if cfg!(feature = "cuda-small-binary") {
                cmake.define("CUDA_NVCC_FLAGS", "-Xfatbin=-compress-all");
            }

            println!("cargo:rustc-link-search={}", cuda.join("lib").display());
            println!("cargo:rustc-link-search={}", cuda.join("lib64").display());
            println!("cargo:rustc-link-search={}", cuda.join("lib/x64").display());
            println!("cargo:rustc-link-lib=static=cudart_static");
            if cudnn {
                cmake.define("WITH_CUDNN", "ON");
                println!("cargo:rustc-link-lib=cudnn");
            }
            if cuda_dynamic_loading {
                cmake.define("CUDA_DYNAMIC_LOADING", "ON");
            } else {
                if os == Os::Win {
                    println!("cargo:rustc-link-lib=static=cublas");
                    println!("cargo:rustc-link-lib=static=cublasLt");
                } else {
                    println!("cargo:rustc-link-lib=static=cublas_static");
                    println!("cargo:rustc-link-lib=static=cublasLt_static");
                    println!("cargo:rustc-link-lib=static=culibos");
                }
            }
        }
<<<<<<< HEAD
        if os == Os::Mac && aarch64 {
            cmake.define("CMAKE_OSX_ARCHITECTURES", "arm64");
=======
    }
    cmake
        .define("BUILD_CLI", "OFF")
        .define("BUILD_SHARED_LIBS", "OFF")
        .define("WITH_MKL", "OFF")
        .define("OPENMP_RUNTIME", "NONE")
        .define("CMAKE_POLICY_VERSION_MINIMUM", "3.5");
    if os == Os::Win {
        let rustflags = env::var("CARGO_ENCODED_RUSTFLAGS").unwrap_or_default();
        if !rustflags.contains("target-feature=+crt-static") {
            println!("cargo:warning=For Windows compilation, setting the environment variable `RUSTFLAGS=-C target-feature=+crt-static` might be required.");
>>>>>>> 6b711533
        }

        if mkl {
            cmake.define("WITH_MKL", "ON");
        }
        if openblas {
            println!("cargo:rustc-link-lib=static=openblas");
            cmake.define("WITH_OPENBLAS", "ON");
        }
        if ruy {
            cmake.define("WITH_RUY", "ON");
        }
        if accelarate {
            println!("cargo:rustc-link-lib=framework=Accelerate");
            cmake.define("WITH_ACCELERATE", "ON");
        }
        if tensor_parallel {
            cmake.define("WITH_TENSOR_PARALLEL", "ON");
        }
        if msse4_1 {
            cmake.define("CMAKE_CXX_FLAGS", "-msse4.1");
        }
        if dnnl {
            build_dnnl();
            cmake.define("WITH_DNNL", "ON");
        }
        if openmp_comp {
            println!("cargo:rustc-link-lib=gomp");
            cmake.define("OPENMP_RUNTIME", "COMP");
        } else if openmp_intel {
            if os == Os::Win {
                println!("cargo:rustc-link-lib=dylib=iomp5md");
            } else {
                println!("cargo:rustc-link-lib=iomp5");
            }
            cmake.define("OPENMP_RUNTIME", "INTEL");
        }
        if flash_attention {
            cmake.define("WITH_FLASH_ATTN", "ON");
        }

        let ctranslate2 = cmake.build();
        ctranslate2.join("build")
    } else {
        found.unwrap()
    };

    let modules = link_libraries(&lib_path);
    if cfg!(feature = "_vendor") {
        let out_dir = PathBuf::from(env::var("OUT_DIR").unwrap());
        let out_dir = out_dir
            .parent()
            .unwrap()
            .parent()
            .unwrap()
            .parent()
            .unwrap();

        let tar_gz = File::create(out_dir.join("vendored.tar.gz")).unwrap();
        let enc = flate2::write::GzEncoder::new(tar_gz, Compression::default());
        let mut tar = Builder::new(enc);

        tar.append_dir_all("include", lib_path.join("../include"))
            .unwrap();

        for module in modules {
            let mut file = File::open(&module).unwrap();
            let name = module.file_name().unwrap().to_str().unwrap();
            tar.append_file(format!("lib/{}", name), &mut file).unwrap();
        }

        tar.finish().unwrap();
    }

    cxx_build::bridges([
        "src/sys/types.rs",
        "src/sys/config.rs",
        "src/sys/scoring.rs",
        "src/sys/translator.rs",
        "src/sys/generator.rs",
        "src/sys/storage_view.rs",
        "src/sys/whisper.rs",
    ])
    .file("src/sys/translator.cpp")
    .file("src/sys/generator.cpp")
    .file("src/sys/whisper.cpp")
    .include("CTranslate2/include")
    .std("c++17")
    .flag_if_supported("/EHsc")
    .compile("ct2rs");
}

#[cfg(not(target_os = "windows"))]
fn is_library(name: &&str) -> bool {
    name.starts_with("lib") && name.ends_with(".a")
}

#[cfg(not(target_os = "windows"))]
fn library_name(name: &str) -> &str {
    &name[3..name.len() - 2]
}

#[cfg(target_os = "windows")]
fn is_library(name: &&str) -> bool {
    name.ends_with(".lib")
}

#[cfg(target_os = "windows")]
fn library_name(name: &str) -> &str {
    &name[0..name.len() - 4]
}

fn link_libraries<T: AsRef<Path>>(root: T) -> Vec<PathBuf> {
    let mut current_dir = None;
    let mut libs = Vec::new();
    for entry in WalkDir::new(root).into_iter().filter_map(Result::ok) {
        let path = entry.path();
        if path.is_file() {
            if let Some(file_name) = path
                .file_name()
                .and_then(|name| name.to_str())
                .filter(|name| is_library(name))
            {
                let parent = path.parent().unwrap();
                if Some(parent) != current_dir.as_deref() {
                    println!("cargo:rustc-link-search={}", parent.display());
                    current_dir = Some(parent.to_path_buf());
                }
                libs.push(path.to_path_buf());

                let lib_name = library_name(file_name);
                println!("cargo:rustc-link-lib=static={}", lib_name);
            }
        }
    }
    libs
}

// The function below was derived and modified from the `cudarc` crate.
// Original source: https://github.com/coreylowman/cudarc/blob/main/build.rs
//
// Copyright (c) 2024 Corey Lowman
//
// Permission is hereby granted, free of charge, to any person obtaining a copy
// of this software and associated documentation files (the "Software"), to deal
// in the Software without restriction, including without limitation the rights
// to use, copy, modify, merge, publish, distribute, sublicense, and/or sell
// copies of the Software, and to permit persons to whom the Software is
// furnished to do so, subject to the following conditions:
//
// The above copyright notice and this permission notice shall be included in all
// copies or substantial portions of the Software.
fn cuda_root() -> Option<PathBuf> {
    let env_vars = [
        "CUDA_PATH",
        "CUDA_ROOT",
        "CUDA_TOOLKIT_ROOT_DIR",
        "CUDNN_LIB",
    ];
    let env_vars = env_vars
        .into_iter()
        .map(std::env::var)
        .filter_map(Result::ok);

    let roots = [
        "/usr",
        "/usr/local/cuda",
        "/opt/cuda",
        "/usr/lib/cuda",
        "C:/Program Files/NVIDIA GPU Computing Toolkit",
        "C:/CUDA",
    ];
    let roots = roots.into_iter().map(Into::into);
    env_vars
        .chain(roots)
        .map(Into::<PathBuf>::into)
        .find(|path| path.join("include").join("cuda.h").is_file())
}<|MERGE_RESOLUTION|>--- conflicted
+++ resolved
@@ -269,7 +269,7 @@
         if os == Os::Win {
             let rustflags = env::var("CARGO_ENCODED_RUSTFLAGS").unwrap_or_default();
             if !rustflags.contains("target-feature=+crt-static") {
-                println!("cargo:warning=For Windows compilation, set `RUSTFLAGS=-C target-feature=+crt-static`.");
+                println!("cargo:warning=For Windows compilation, setting the environment variable `RUSTFLAGS=-C target-feature=+crt-static` might be required.");
             }
 
             println!("cargo::rustc-link-arg=/FORCE:MULTIPLE");
@@ -306,22 +306,8 @@
                 }
             }
         }
-<<<<<<< HEAD
         if os == Os::Mac && aarch64 {
             cmake.define("CMAKE_OSX_ARCHITECTURES", "arm64");
-=======
-    }
-    cmake
-        .define("BUILD_CLI", "OFF")
-        .define("BUILD_SHARED_LIBS", "OFF")
-        .define("WITH_MKL", "OFF")
-        .define("OPENMP_RUNTIME", "NONE")
-        .define("CMAKE_POLICY_VERSION_MINIMUM", "3.5");
-    if os == Os::Win {
-        let rustflags = env::var("CARGO_ENCODED_RUSTFLAGS").unwrap_or_default();
-        if !rustflags.contains("target-feature=+crt-static") {
-            println!("cargo:warning=For Windows compilation, setting the environment variable `RUSTFLAGS=-C target-feature=+crt-static` might be required.");
->>>>>>> 6b711533
         }
 
         if mkl {
